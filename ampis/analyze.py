--- conflicted
+++ resolved
@@ -157,13 +157,7 @@
             j1 = j0 + interval
             pred_args = pred[j0:j1]
 
-<<<<<<< HEAD
-
-
-            iou_scores_ = rle.iou([gt_mask], pred_args, [False for _ in pred_args])[0]
-=======
             iou_scores_ = rle.iou([gt_mask], pred_args, [False])[0]
->>>>>>> 2ae2bfef
 
             iou_amax_j = np.argmax(iou_scores_)
             iou_max_j = iou_scores_[iou_amax_j]  # max is computed with index relative to subset of data
